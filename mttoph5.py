"""
Put MT time series into PH5 format following the example from Obspy written
by Derick Hess

Using mtpy package to read in MT time series in Z3D format, but could extend
that to any type of time series later.

J. Peacock
June-2019
"""
# =============================================================================
# Imports
# =============================================================================
import logging
import os
import re
import glob
#import pathlib
import ph5_tools
from ph5.core import experiment
from mtpy.core import ts as mtts
from mtpy.usgs import zen
from mtpy.usgs import nims
### inheret ph5_tools.generic to_ph5
#from mt2ph5 import ph5_tools


PROG_VERSION = '2019.65'
#LOGGER = logging.getLogger(__name__)

# =============================================================================
# Class
# =============================================================================
class MTtoPH5Error(Exception):
    """
    Exception raised when there is a problem with the request.
    :param: message -- explanation of the error
    """

    def __init__(self, message):
        self.message = message

class MTtoPH5(ph5_tools.generic2ph5):
    """
    Load in MT time series to PH5 format.  
    
    Currently can read in Z3D or ascii files and gets metadata from those files  
    
    :param ph5_object: Main PH5 object to add files to
    :type ph5_object: PH5.core.experiment
    
    :param ph5_path: full path to PH5 file minus the extension
    :type ph5_path: string
    
    :param num_mini: number of mini files to make
    :type num_mini: int
    
    :param first_mini: number of first mini file
    :type first_mini: int
    
    .. note:: For now the organization is:
              * Experiment
                  - MT station 01 
                      * Schedule or Run 01
                          - EX, EY, HX, HY, HZ
                      * Schedule or Run 02
                          - EX, EY, HX, HY, HZ
                  - MT station 02 
                      * Schedule or Run 01
                          - EX, EY, HX, HY, HZ
                      * Schedule or Run 02
                          - EX, EY, HX, HY, HZ
                          
    :Example: ::
        
        >>> ph5_fn = r"./test_ph5.ph5"
        >>> fn_list = glob.glob(r"/home/mt_files/*.Z3D")
        >>> ### initialize a PH5 object
        >>> ph5_obj = experiment.ExperimentGroup(nickname='test_ph5',
        >>> ...                           currentpath=os.path.dirname(ph5_fn))
        >>> ph5_obj.ph5open(True)
        >>> ph5_obj.initgroup()
        >>> ### initialize mt_to_ph5 object want only 1 mini file starting at 1
        >>> mt_obj = MTtoPH5(ph5_obj, os.path.dirname(ph5_fn), 1, 1)
        >>> # turn on verbose logging so we can see more info
        >>> mt_obj.verbose = True
        >>> # only do the first 5 files because that is one schedule or run
        >>> message, index_t = mt_obj.to_ph5(fn_list[0:5])
        >>> # now load are index table
        >>> for entry in index_t:
        >>>     ph5_obj.ph5_g_receivers.populateIndex_t(entry)
        >>> 
        >>> # the last thing we need ot do ater loading
        >>> # all our data is to update external refeerences
        >>> # this takes all the mini files and adds their
        >>> # references to the master so we can find the data
        >>> mt_obj.update_external_references(index_t)
        >>>  
        >>> # be nice and close the file
        >>> ph5_obj.ph5close()                   
    """
    

    def __init__(self, ph5_object=None,
                 ph5_path=None,
                 num_mini=1,
                 first_mini=1):
        """
        :param ph5_object: Main PH5 object to add files to
        :type ph5_object: PH5.core.experiment
        
        :param ph5_path: full path to PH5 file minus the extension
        :type ph5_path: string
        
        :param num_mini: number of mini files to make
        :type num_mini: int
        
        :param first_mini: number of first mini file
        :type first_mini: int
        """
        super().__init__()
        self.num_mini = num_mini
        self.first_mini = first_mini
<<<<<<< HEAD
        self.mini_size_max = 26843545600
        self.verbose = False
        self.array_names = self.ph5.ph5_g_sorts.names()
        self.arrays = list()
        
        ### logging
        self.logger = logging.getLogger('MTtoPH5')
        self.logger.setLevel(logging.DEBUG)
        self.logger.addHandler(logging.FileHandler(os.path.join(self.ph5_path, 
                                                                'MTtoPH5.log'),
                                'w'))
    
        for name in self.array_names:
            array_, blah = self.ph5.ph5_g_sorts.read_arrays(name)
            for entry in array_:
                self.arrays.append(entry)
        self.time_t = list()
        
        

    def open_mini(self, mini_num):
        """
        Open PH5 file, miniPH5_xxxxx.ph5
        :type: str
        :param mini_num: name of mini file to open
        :return class: ph5.core.experiment, str: name
        """

        mini_num = str(mini_num).zfill(5)
        filename = "miniPH5_{0}.ph5".format(mini_num)
        print('--- mini filename = {0}'.format(filename))
        print('    {0}'.format(self.ph5_path))
        exrec = experiment.ExperimentGroup(nickname=filename,
                                           currentpath=self.ph5_path)
        exrec.ph5open(True)
        exrec.initgroup()
        self.logger.info('Making mini file {0}'.format(filename))
        
        
        return exrec, filename

    def get_minis(self, directory):
        """
        takes a directory and returns a list of all mini files
        in the current directory

        :type str
        :param dir
        :return: list of mini files
        """
        miniPH5RE = re.compile(r".*miniPH5_(\d+)\.ph5")
        minis = list()
        try:
            for entry in os.listdir(directory):
                # Create full path
                fullPath = os.path.join(directory, entry)
                if miniPH5RE.match(entry):
                    minis.append(fullPath)
            return minis
        except NotADirectoryError:
            print('Found no minis files in PH5 file')
            return None
=======
>>>>>>> 99d77dbd
        
        self.time_t = list()
        
    def make_index_t_entry(self, ts_obj):
        """
        make a time index dictionry (index_t_entry) for a given time series.
        
        :param ts_obj: MTTS time-series object
        :returns: dictionary of necessary values
        """
        index_t_entry = {}
        # start time
        index_t_entry['start_time/ascii_s'] = (ts_obj.start_time_utc)
        index_t_entry['start_time/epoch_l'] = (int(ts_obj.start_time_epoch_sec))
        index_t_entry['start_time/micro_seconds_i'] = (ts_obj.ts.index[0].microsecond)
        index_t_entry['start_time/type_s'] = 'BOTH'
        
        # end time
        index_t_entry['end_time/ascii_s'] = (ts_obj.stop_time_utc)
        index_t_entry['end_time/epoch_l'] = (int(ts_obj.stop_time_epoch_sec))
        index_t_entry['end_time/micro_seconds_i'] = (ts_obj.ts.index[-1].microsecond)
        index_t_entry['end_time/type_s'] = 'BOTH'
        
        # time stamp -- when data was entered?
        time_stamp_utc = mtts.datetime.datetime.utcnow()
        index_t_entry['time_stamp/ascii_s'] = (time_stamp_utc.isoformat())
        index_t_entry['time_stamp/epoch_l'] = (int(time_stamp_utc.timestamp()))
        index_t_entry['time_stamp/micro_seconds_i'] = (time_stamp_utc.microsecond)
        index_t_entry['time_stamp/type_s'] = 'BOTH'
        
        index_t_entry['serial_number_s'] = ts_obj.station
        index_t_entry['external_file_name_s'] = ''
#        index_t_entry['component_s'] = ts_obj.component.upper()
#        index_t_entry['dipole_length_f'] = ts_obj.dipole_length
#        index_t_entry['dipole_length_units_s'] = 'meters'
#        index_t_entry['sensor_id_s'] = ts_obj.chn_num
        
        return index_t_entry
    
    def make_receiver_t_entry(self, ts_obj):
        """
        make receiver table entry
        """
        
        receiver_t_entry = {}
        receiver_t_entry['orientation/azimuth/value_f'] = ts_obj.azimuth
        receiver_t_entry['orientation/azimuth/units_s'] = 'degrees'
        receiver_t_entry['orientation/dip/value_f'] = 0
        receiver_t_entry['orientation/dip/units_s'] = 'degrees'
        receiver_t_entry['orientation/description_s'] = ts_obj.component
        receiver_t_entry['orientation/channel_number_i'] = ts_obj.chn_num
        
        return receiver_t_entry
        
    def make_das_entry(self, ts_obj):
        """
        Make a metadata array for a given mtts object
        
        :param ts_obj: MTTS object
        :return: dictionary of das information
        """
        das = {}
        # start time information
        das['time/ascii_s'] = ts_obj.start_time_utc
        das['time/epoch_l'] = int(ts_obj.start_time_epoch_sec)
        das['time/micro_seconds_i'] = ts_obj.ts.index[0].microsecond
        das['time/type_s'] = 'BOTH'
        
        das['sample_rate_i'] = ts_obj.sampling_rate
        das['sample_rate_multiplier_i'] = 1
        
        das['channel_number_i'] = ts_obj.chn_num
        das['sample_count_i'] = ts_obj.n_samples
        das['raw_file_name_s'] = ts_obj.fn
#        das['component_s'] = ts_obj.component.upper()
#        das['dipole_length_f'] = ts_obj.dipole_length
#        das['dipole_length_units_s'] = 'meters'
#        das['sensor_id_s'] = ts_obj.chn_num
#        das['array_name_data_a'] = '{0}_{1}_{2}'.format('Data',
#                                                        ts_obj.component,
#                                                        '1')
        
        return das
    
    def make_array_entry(self, ts_obj):
        """
        Make an array entry that will go into the sorts group of the main 
        Experiment object.
        
        
        """
        pass
    
    def load_ts_obj(self, ts_fn):
        """
        load an MT file
        """
        if isinstance(ts_fn, str):
            ext = os.path.splitext(ts_fn)[-1][1:].lower()
            if ext == 'z3d':
                self.logger.info('Opening Z3D file {0}'.format(ts_fn))
                z3d_obj = zen.Zen3D(ts_fn)
                z3d_obj.read_z3d()
                ts_obj = z3d_obj.ts_obj
            elif ext in ['ex', 'ey', 'hx', 'hy', 'hz']:
                self.logger.info('Opening ascii file {0}'.format(ts_fn))
                ts_obj = mtts.MTTS()
                ts_obj.read_file(ts_fn)
            elif ext in  ['bnn', 'bin']:
                self.logger.info('Opening NIMS file {0}'.format(ts_fn))
                nims_obj = nims.NIMS(ts_fn)
                ts_obj = [nims_obj.hx, nims_obj.hy, nims_obj.hz, nims_obj.ex, 
                          nims_obj.ey]
                
        elif isinstance(ts_fn, mtts.MTTS):
            ts_obj = ts_fn
            self.logger.info('Loading MT object')
        else:
            raise mtts.MTTSError("Do not understand {0}".format(type(ts_fn)))
            
        return ts_obj
    
    def _load_ts_to_ph5(self, ts_obj, count=1):
        """
        load a single time series into ph5
        """
        ### start populating das table and data arrays
        index_t_entry = self.make_index_t_entry(ts_obj)
        das_t_entry = self.make_das_entry(ts_obj)
        receiver_t_entry = self.make_receiver_t_entry(ts_obj)
        
        ### add receiver entry number
        das_t_entry['receiver_table_n_i'] = count
        das_t_entry['response_table_n_i'] = count
        
        ### get the current mini file
        current_mini = self.get_current_mini_num(ts_obj.station)
        mini_handle, mini_name = self.open_mini(current_mini)
        
        # get node reference or create new node
        d = mini_handle.ph5_g_receivers.getdas_g(ts_obj.station)
        if not d:
            d, t, r, ti = mini_handle.ph5_g_receivers.newdas(ts_obj.station)
        
        ### make name for array data going into mini file
        while True:
            next_ = '{0:05}'.format(count)
            das_t_entry['array_name_data_a'] = "Data_a_{0}".format(next_)
            node = mini_handle.ph5_g_receivers.find_trace_ref(das_t_entry['array_name_data_a'])
            if not node:
                break
            count = count + 1
            continue
        
        ### make a new array
        mini_handle.ph5_g_receivers.setcurrent(d)
        mini_handle.ph5_g_receivers.newarray(das_t_entry['array_name_data_a'],
                                             ts_obj.ts.data,
                                             dtype=ts_obj.ts.data.dtype,
                                             description=None)
        
        ### create external file names
        index_t_entry['external_file_name_s'] = "./{}".format(mini_name)
        das_path = "/Experiment_g/Receivers_g/Das_g_{0}".format(ts_obj.station)
        index_t_entry['hdf5_path_s'] = das_path
        
        ### populate metadata tables
        mini_handle.ph5_g_receivers.populateDas_t(das_t_entry)
        mini_handle.ph5_g_receivers.populateIndex_t(index_t_entry)
        mini_handle.ph5_g_receivers.populateReceiver_t(receiver_t_entry)
        #mini_handle.ph5_g_receivers.populateTime_t_()

        # Don't forget to close minifile
        mini_handle.ph5close()
        
        self.logger.info('Loaded {0} to mini file {1}'.format(ts_obj.fn, 
                         mini_name))
        
        return index_t_entry, count
        

    def to_ph5(self, ts_list):
        """
        Takes a list of either files or MTTS objects and puts them into a 
        PH5 file.
        
        :param ts_list: list of filenames (full path) or ts objects
        :returns: success message
        """
        index_t = list()

        # check if we are opening a file or mt ts object
        for count, fn in enumerate(ts_list, 1):
            ts_obj = self.load_ts_obj(fn)
            if isinstance(ts_obj, list):
                for single_ts_obj in ts_obj:
                    index_t_entry, count = self._load_ts_to_ph5(single_ts_obj, 
                                                                count)
                    index_t.append(index_t_entry)
            else:
                index_t_entry, count = self._load_ts_to_ph5(ts_obj, count)
                index_t.append(index_t_entry)
                
        #LOGGER.info('Finished processing {0}'.format(ts_obj.fn))

        # last thing is to return the index table so far.
        # index_t will be populated in main() after all
        # files are loaded
        
        return "done", index_t

<<<<<<< HEAD
    def update_external_references(self, index_t):
        """
        looks through index_t and updates master.ph5
        with external references to das group in mini files
        :type list
        :param index_t:
        :return:
        """
        n = 0
        #LOGGER.info("updating external references")
        for i in index_t:
            external_file = i['external_file_name_s'][2:]
            external_path = i['hdf5_path_s']
            target = external_file + ':' + external_path
            external_group = external_path.split('/')[3]

            try:
                group_node = self.ph5.ph5.get_node(external_path)
                group_node.remove()

            except Exception as e:
                print(e)
                pass

            #   Re-create node
            try:
                self.ph5.ph5.create_external_link(
                    '/Experiment_g/Receivers_g', external_group, target)
                n += 1
            except Exception as e:
                self.logger(e.message)

        return
=======
#    def update_external_references(self, index_t):
#        """
#        looks through index_t and updates master.ph5
#        with external references to das group in mini files
#        :type list
#        :param index_t:
#        :return:
#        """
#        n = 0
#        #LOGGER.info("updating external references")
#        for i in index_t:
#            external_file = i['external_file_name_s'][2:]
#            external_path = i['hdf5_path_s']
#            target = external_file + ':' + external_path
#            external_group = external_path.split('/')[3]
#
#            try:
#                group_node = self.ph5.ph5.get_node(external_path)
#                group_node.remove()
#
#            except Exception as e:
#                print(e)
#                pass
#
#            #   Re-create node
#            try:
#                self.ph5.ph5.create_external_link(
#                    '/Experiment_g/Receivers_g', external_group, target)
#                n += 1
#            except Exception as e:
#                # pass
#                print(e)
#                #LOGGER.error(e.message)
#
#        return
>>>>>>> 99d77dbd

# =============================================================================
# Test
# =============================================================================
#ts_fn = r"c:\Users\jpeacock\Documents\GitHub\sandbox\ts_test.EX"
ph5_fn = r"c:\Users\jpeacock\Documents\GitHub\sandbox\test_ph5.ph5"
nfn = r"c:\Users\jpeacock\OneDrive - DOI\MountainPass\FieldWork\LP_Data\Mnp300a\DATA.BIN"

fn_list = glob.glob(r"c:\Users\jpeacock\Documents\imush\O015\*.Z3D")

### initialize a PH5 object
ph5_obj = experiment.ExperimentGroup(nickname='test_ph5',
                                     currentpath=os.path.dirname(ph5_fn))
ph5_obj.ph5open(True)
ph5_obj.initgroup()

### initialize mt2ph5 object
<<<<<<< HEAD
mt_obj = MTtoPH5(ph5_obj, os.path.dirname(ph5_fn), 1, 1)

=======
mt_obj = MTtoPH5()
mt_obj.ph5_obj = ph5_obj
# turn on verbose logging so we can see more info
mt_obj.verbose = True
>>>>>>> 99d77dbd
# we give it a our trace and should get a message
# back saying done as well as an index table to be loaded
message, index_t = mt_obj.to_ph5([nfn])

# now load are index table
# the last thing we need ot do ater loading
# all our data is to update external refeerences
# this takes all the mini files and adds their
# references to the master so we can find the data
for entry in index_t:
    ph5_obj.ph5_g_receivers.populateIndex_t(entry)
    mt_obj.update_external_reference(entry)



# be nice and close the file
ph5_obj.ph5close()<|MERGE_RESOLUTION|>--- conflicted
+++ resolved
@@ -121,71 +121,6 @@
         super().__init__()
         self.num_mini = num_mini
         self.first_mini = first_mini
-<<<<<<< HEAD
-        self.mini_size_max = 26843545600
-        self.verbose = False
-        self.array_names = self.ph5.ph5_g_sorts.names()
-        self.arrays = list()
-        
-        ### logging
-        self.logger = logging.getLogger('MTtoPH5')
-        self.logger.setLevel(logging.DEBUG)
-        self.logger.addHandler(logging.FileHandler(os.path.join(self.ph5_path, 
-                                                                'MTtoPH5.log'),
-                                'w'))
-    
-        for name in self.array_names:
-            array_, blah = self.ph5.ph5_g_sorts.read_arrays(name)
-            for entry in array_:
-                self.arrays.append(entry)
-        self.time_t = list()
-        
-        
-
-    def open_mini(self, mini_num):
-        """
-        Open PH5 file, miniPH5_xxxxx.ph5
-        :type: str
-        :param mini_num: name of mini file to open
-        :return class: ph5.core.experiment, str: name
-        """
-
-        mini_num = str(mini_num).zfill(5)
-        filename = "miniPH5_{0}.ph5".format(mini_num)
-        print('--- mini filename = {0}'.format(filename))
-        print('    {0}'.format(self.ph5_path))
-        exrec = experiment.ExperimentGroup(nickname=filename,
-                                           currentpath=self.ph5_path)
-        exrec.ph5open(True)
-        exrec.initgroup()
-        self.logger.info('Making mini file {0}'.format(filename))
-        
-        
-        return exrec, filename
-
-    def get_minis(self, directory):
-        """
-        takes a directory and returns a list of all mini files
-        in the current directory
-
-        :type str
-        :param dir
-        :return: list of mini files
-        """
-        miniPH5RE = re.compile(r".*miniPH5_(\d+)\.ph5")
-        minis = list()
-        try:
-            for entry in os.listdir(directory):
-                # Create full path
-                fullPath = os.path.join(directory, entry)
-                if miniPH5RE.match(entry):
-                    minis.append(fullPath)
-            return minis
-        except NotADirectoryError:
-            print('Found no minis files in PH5 file')
-            return None
-=======
->>>>>>> 99d77dbd
         
         self.time_t = list()
         
@@ -397,77 +332,6 @@
         
         return "done", index_t
 
-<<<<<<< HEAD
-    def update_external_references(self, index_t):
-        """
-        looks through index_t and updates master.ph5
-        with external references to das group in mini files
-        :type list
-        :param index_t:
-        :return:
-        """
-        n = 0
-        #LOGGER.info("updating external references")
-        for i in index_t:
-            external_file = i['external_file_name_s'][2:]
-            external_path = i['hdf5_path_s']
-            target = external_file + ':' + external_path
-            external_group = external_path.split('/')[3]
-
-            try:
-                group_node = self.ph5.ph5.get_node(external_path)
-                group_node.remove()
-
-            except Exception as e:
-                print(e)
-                pass
-
-            #   Re-create node
-            try:
-                self.ph5.ph5.create_external_link(
-                    '/Experiment_g/Receivers_g', external_group, target)
-                n += 1
-            except Exception as e:
-                self.logger(e.message)
-
-        return
-=======
-#    def update_external_references(self, index_t):
-#        """
-#        looks through index_t and updates master.ph5
-#        with external references to das group in mini files
-#        :type list
-#        :param index_t:
-#        :return:
-#        """
-#        n = 0
-#        #LOGGER.info("updating external references")
-#        for i in index_t:
-#            external_file = i['external_file_name_s'][2:]
-#            external_path = i['hdf5_path_s']
-#            target = external_file + ':' + external_path
-#            external_group = external_path.split('/')[3]
-#
-#            try:
-#                group_node = self.ph5.ph5.get_node(external_path)
-#                group_node.remove()
-#
-#            except Exception as e:
-#                print(e)
-#                pass
-#
-#            #   Re-create node
-#            try:
-#                self.ph5.ph5.create_external_link(
-#                    '/Experiment_g/Receivers_g', external_group, target)
-#                n += 1
-#            except Exception as e:
-#                # pass
-#                print(e)
-#                #LOGGER.error(e.message)
-#
-#        return
->>>>>>> 99d77dbd
 
 # =============================================================================
 # Test
@@ -485,15 +349,11 @@
 ph5_obj.initgroup()
 
 ### initialize mt2ph5 object
-<<<<<<< HEAD
-mt_obj = MTtoPH5(ph5_obj, os.path.dirname(ph5_fn), 1, 1)
-
-=======
 mt_obj = MTtoPH5()
 mt_obj.ph5_obj = ph5_obj
 # turn on verbose logging so we can see more info
 mt_obj.verbose = True
->>>>>>> 99d77dbd
+
 # we give it a our trace and should get a message
 # back saying done as well as an index table to be loaded
 message, index_t = mt_obj.to_ph5([nfn])
@@ -507,7 +367,5 @@
     ph5_obj.ph5_g_receivers.populateIndex_t(entry)
     mt_obj.update_external_reference(entry)
 
-
-
 # be nice and close the file
 ph5_obj.ph5close()